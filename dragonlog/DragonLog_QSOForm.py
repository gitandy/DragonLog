--- conflicted
+++ resolved
@@ -9,23 +9,13 @@
 from . import DragonLog_QSOForm_ui
 from .Logger import Logger
 from .DragonLog_Settings import Settings
-<<<<<<< HEAD
-from .DragonLog_RegEx import REGEX_CALL, REGEX_RSTFIELD, REGEX_LOCATOR, REGEX_TIME, check_format, check_call
-from .DragonLog_CallBook import (CallBook, CallBookType, CallBookData, SessionExpiredException,
-                                 MissingADIFFieldException, LoginException, CallsignNotFoundException)
-from .DragonLog_eQSL import (EQSL, EQSLADIFFieldException, EQSLLoginException,
-                             EQSLRequestException, EQSLUserCallMatchException, EQSLQSODuplicateException)
-from .DragonLog_LoTW import (LoTW, LoTWRequestException, LoTWCommunicationException,
-                             LoTWLoginException, LoTWNoRecordException)
-=======
-from .RegEx import REGEX_CALL, REGEX_RSTFIELD, REGEX_LOCATOR, check_format, check_call
+from .RegEx import REGEX_CALL, REGEX_RSTFIELD, REGEX_LOCATOR, REGEX_TIME, check_format, check_call
 from .CallBook import (HamQTHCallBook, QRZCQCallBook, AbstractCallBook, CallBookType, CallBookData,
                        SessionExpiredException, MissingADIFFieldException, LoginException, CallsignNotFoundException)
 from .eQSL import (EQSL, EQSLADIFFieldException, EQSLLoginException,
                    EQSLRequestException, EQSLUserCallMatchException, EQSLQSODuplicateException)
 from .LoTW import (LoTW, LoTWRequestException, LoTWCommunicationException,
                    LoTWLoginException, LoTWNoRecordException)
->>>>>>> 09e62cd1
 
 
 class QSOForm(QtWidgets.QDialog, DragonLog_QSOForm_ui.Ui_QSOForm):
@@ -915,13 +905,13 @@
             if res:
                 self.eqsl_url = res
                 self.eqslLinkLabel.setText(f'''<html>
-                <head/>
-                <body>
-                <p><a href="{res}">
-                <span style=" text-decoration: underline; color:#0000ff;">{self.tr('Link to eQSL Card')}</span>
-                </a></p>
-                </body>
-                </html>''')
+                    <head/>
+                    <body>
+                    <p><a href="{res}">
+                    <span style=" text-decoration: underline; color:#0000ff;">{self.tr('Link to eQSL Card')}</span>
+                    </a></p>
+                    </body>
+                    </html>''')
                 self.log.debug(f'eQSL available at "{res}"')
 
                 if not only_url:
